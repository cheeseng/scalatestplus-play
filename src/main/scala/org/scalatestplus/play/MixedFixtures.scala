/*
 * Copyright 2001-2014 Artima, Inc.
 *
 * Licensed under the Apache License, Version 2.0 (the "License");
 * you may not use this file except in compliance with the License.
 * You may obtain a copy of the License at
 *
 *     http://www.apache.org/licenses/LICENSE-2.0
 *
 * Unless required by applicable law or agreed to in writing, software
 * distributed under the License is distributed on an "AS IS" BASIS,
 * WITHOUT WARRANTIES OR CONDITIONS OF ANY KIND, either express or implied.
 * See the License for the specific language governing permissions and
 * limitations under the License.
 */
package org.scalatestplus.play

import play.api.test._
import org.scalatest._
import fixture._
import selenium.WebBrowser
import org.openqa.selenium.WebDriver
import org.openqa.selenium.firefox.FirefoxDriver
import org.openqa.selenium.firefox.FirefoxProfile
import org.openqa.selenium.htmlunit.HtmlUnitDriver
import org.openqa.selenium.safari.SafariDriver
import org.openqa.selenium.chrome.ChromeDriver
import org.openqa.selenium.ie.InternetExplorerDriver
import BrowserFactory.NoDriver
import org.openqa.selenium.safari.SafariDriver

/**
 * Trait that helps you provide different fixtures to each test: a `FakeApplication`, a `TestServer`, or one
 * of the Selenium `WebBrowser`s.
 */
trait MixedFixtures extends SuiteMixin with UnitFixture { this: fixture.Suite =>

  /**
   * Class that provides fixture for `FakeApplication`, it will run the passed in `FakeApplication` 
   * before running the test.
   */
  abstract class App(val app: FakeApplication = FakeApplication()) extends NoArg {
    /**
     * Make the passed in `FakeApplication` implicit.
     */
    implicit def implicitApp: FakeApplication = app

    /**
     * Override to run the passed in `FakeApplication` first before running the test.
     */
    override def apply() {
      Helpers.running(app)(super.apply())
    }
  }

  /**
   * Class that provides fixture for `TestServer` and `FakeApplication`, 
   * it will run the passed in `TestServer` before running the test.
   */
  abstract class Server(val app: FakeApplication = FakeApplication(), val port: Int = Helpers.testServerPort) extends NoArg {
    /**
     * Make the passed in `FakeApplication` implicit.
     */
    implicit def implicitApp: FakeApplication = app

    /**
<<<<<<< HEAD
     * Override to run a `TestServer` using the passed in `port` before running the test.
=======
     * Implicit <code>PortNumber</code> instance that wraps <code>port</code>. The value returned from <code>portNumber.value</code>
     * will be same as the value of <code>port</code>.
     */
    implicit lazy val portNumber: PortNumber = PortNumber(port)

    /**
     * Override to run a <code>TestServer</code> using the passed in <code>port</code> before running the test.
>>>>>>> 3edb47c0
     */
    override def apply() {
      Helpers.running(TestServer(port, app))(super.apply())
    }
  }

  /**
   * Class that provides fixture for `HtmlUnit` browser.
   */
  abstract class HtmlUnit(val app: FakeApplication = FakeApplication(), val port: Int = Helpers.testServerPort) extends WebBrowser with NoArg with HtmlUnitFactory {
    /**
     * A lazy implicit instance of `HtmlUnitDriver`, it will hold `NoDriver` if `HtmlUnitDriver` 
     * is not available in the running machine.
     */
    implicit lazy val webDriver: WebDriver = createWebDriver()

    /**
     * Make the passed in `FakeApplication` implicit.
     */
    implicit def implicitApp: FakeApplication = app

    /**
<<<<<<< HEAD
     * Override to run a `TestServer` using the passed in `port` before running the test, 
     * and close the `HtmlUnitDriver` automatically after test execution.
=======
     * Implicit <code>PortNumber</code> instance that wraps <code>port</code>. The value returned from <code>portNumber.value</code>
     * will be same as the value of <code>port</code>.
     */
    implicit lazy val portNumber: PortNumber = PortNumber(port)

    /**
     * Override to run a <code>TestServer</code> using the passed in <code>port</code> before running the test, 
     * and close the <code>HtmlUnitDriver</code> automatically after test execution.
>>>>>>> 3edb47c0
     */
    override def apply() {
      webDriver match {
        case NoDriver(ex, errorMessage) =>
          ex match {
            case Some(e) => cancel(errorMessage, e)
            case None => cancel(errorMessage)
          }
        case _ => 
          try Helpers.running(TestServer(port, app))(super.apply())
          finally webDriver.close()
      }
    }
  }

  /**
   * Class that provides fixture for `Firefox` browser.
   */
  abstract class Firefox(val app: FakeApplication = FakeApplication(), val port: Int = Helpers.testServerPort) extends WebBrowser with NoArg with FirefoxFactory {

    /**
     * A lazy implicit instance of `FirefoxDriver`, it will hold `NoDriver` if `FirefoxDriver` 
     * is not available in the running machine.
     */
    implicit lazy val webDriver: WebDriver = createWebDriver()

    /**
     * Make the passed in `FakeApplication` implicit.
     */
    implicit def implicitApp: FakeApplication = app

    /**
<<<<<<< HEAD
     * Override to run a `TestServer` using the passed in `port` before running the test, 
     * and close the `FirefoxDriver` automatically after test execution.
=======
     * Implicit <code>PortNumber</code> instance that wraps <code>port</code>. The value returned from <code>portNumber.value</code>
     * will be same as the value of <code>port</code>.
     */
    implicit lazy val portNumber: PortNumber = PortNumber(port)

    /**
     * Override to run a <code>TestServer</code> using the passed in <code>port</code> before running the test, 
     * and close the <code>FirefoxDriver</code> automatically after test execution.
>>>>>>> 3edb47c0
     */
    override def apply() {
      webDriver match {
        case NoDriver(ex, errorMessage) =>
          ex match {
            case Some(e) => cancel(errorMessage, e)
            case None => cancel(errorMessage)
          }
        case _ => 
          try Helpers.running(TestServer(port, app))(super.apply())
          finally webDriver.close()
      }
    }
  }

  /**
   * Class that provides fixture for `Safari` browser.
   */
  abstract class Safari(val app: FakeApplication = FakeApplication(), val port: Int = Helpers.testServerPort) extends WebBrowser with NoArg with SafariFactory {
    /**
     * A lazy implicit instance of `SafariDriver`, it will hold `NoDriver` if `SafariDriver` 
     * is not available in the running machine.
     */
    implicit lazy val webDriver: WebDriver = createWebDriver()

    /**
     * Make the passed in `FakeApplication` implicit.
     */
    implicit def implicitApp: FakeApplication = app

    /**
<<<<<<< HEAD
     * Override to run a `TestServer` using the passed in `port` before running the test, 
     * and close the `SafariDriver` automatically after test execution.
=======
     * Implicit <code>PortNumber</code> instance that wraps <code>port</code>. The value returned from <code>portNumber.value</code>
     * will be same as the value of <code>port</code>.
     */
    implicit lazy val portNumber: PortNumber = PortNumber(port)

    /**
     * Override to run a <code>TestServer</code> using the passed in <code>port</code> before running the test, 
     * and close the <code>SafariDriver</code> automatically after test execution.
>>>>>>> 3edb47c0
     */
    override def apply() {
      webDriver match {
        case NoDriver(ex, errorMessage) =>
          ex match {
            case Some(e) => cancel(errorMessage, e)
            case None => cancel(errorMessage)
          }
        case _ => 
          try Helpers.running(TestServer(port, app))(super.apply())
          finally webDriver.quit()
      }
    }
  }

  /**
   * Class that provides fixture for `Chrome` browser.
   */
  abstract class Chrome(val app: FakeApplication = FakeApplication(), val port: Int = Helpers.testServerPort) extends WebBrowser with NoArg with ChromeFactory {
    /**
     * A lazy implicit instance of `ChromeDriver`, it will hold `NoDriver` if `ChromeDriver` 
     * is not available in the running machine.
     */
    implicit lazy val webDriver: WebDriver = createWebDriver()

    /**
     * Make the passed in `FakeApplication` implicit.
     */
    implicit def implicitApp: FakeApplication = app

    /**
<<<<<<< HEAD
     * Override to run a `TestServer` using the passed in `port` before running the test, 
     * and close the `ChromeDriver` automatically after test execution.
=======
     * Implicit <code>PortNumber</code> instance that wraps <code>port</code>. The value returned from <code>portNumber.value</code>
     * will be same as the value of <code>port</code>.
     */
    implicit lazy val portNumber: PortNumber = PortNumber(port)

    /**
     * Override to run a <code>TestServer</code> using the passed in <code>port</code> before running the test, 
     * and close the <code>ChromeDriver</code> automatically after test execution.
>>>>>>> 3edb47c0
     */
    override def apply() {
      webDriver match {
        case NoDriver(ex, errorMessage) =>
          val msg = Resources("cantCreateChromeDriver")
          ex match {
            case Some(e) => cancel(errorMessage, e)
            case None => cancel(errorMessage)
          }
        case _ => 
          try Helpers.running(TestServer(port, app))(super.apply())
          finally webDriver.quit()
      }
    }
  }

  /**
   * Class that provides fixture for `InternetExplorer` browser.
   */
  abstract class InternetExplorer(val app: FakeApplication = FakeApplication(), val port: Int = Helpers.testServerPort) extends WebBrowser with NoArg with InternetExplorerFactory {
    /**
     * A lazy implicit instance of `InternetExplorerDriver`, it will hold `NoDriver` if `InternetExplorerDriver` 
     * is not available in the running machine.
     */
    implicit lazy val webDriver: WebDriver = createWebDriver()

    /**
     * Make the passed in `FakeApplication` implicit.
     */
    implicit def implicitApp: FakeApplication = app

    /**
<<<<<<< HEAD
     * Override to run a `TestServer` using the passed in `port` before running the test, 
     * and close the `InternetExplorerDriver` automatically after test execution.
=======
     * Implicit <code>PortNumber</code> instance that wraps <code>port</code>. The value returned from <code>portNumber.value</code>
     * will be same as the value of <code>port</code>.
     */
    implicit lazy val portNumber: PortNumber = PortNumber(port)

    /**
     * Override to run a <code>TestServer</code> using the passed in <code>port</code> before running the test, 
     * and close the <code>InternetExplorerDriver</code> automatically after test execution.
>>>>>>> 3edb47c0
     */
    override def apply() {
      webDriver match {
        case NoDriver(ex, errorMessage) =>
          val msg = Resources("cantCreateInternetExplorerDriver")
          ex match {
            case Some(e) => cancel(errorMessage, e)
            case None => cancel(errorMessage)
          }
        case _ => 
          try Helpers.running(TestServer(port, app))(super.apply())
          finally webDriver.close()
      }
    }
  }
}
<|MERGE_RESOLUTION|>--- conflicted
+++ resolved
@@ -64,17 +64,13 @@
     implicit def implicitApp: FakeApplication = app
 
     /**
-<<<<<<< HEAD
+     * Implicit `PortNumber` instance that wraps `port`. The value returned from `portNumber.value`
+     * will be same as the value of `port`.
+     */
+    implicit lazy val portNumber: PortNumber = PortNumber(port)
+
+    /**
      * Override to run a `TestServer` using the passed in `port` before running the test.
-=======
-     * Implicit <code>PortNumber</code> instance that wraps <code>port</code>. The value returned from <code>portNumber.value</code>
-     * will be same as the value of <code>port</code>.
-     */
-    implicit lazy val portNumber: PortNumber = PortNumber(port)
-
-    /**
-     * Override to run a <code>TestServer</code> using the passed in <code>port</code> before running the test.
->>>>>>> 3edb47c0
      */
     override def apply() {
       Helpers.running(TestServer(port, app))(super.apply())
@@ -97,19 +93,14 @@
     implicit def implicitApp: FakeApplication = app
 
     /**
-<<<<<<< HEAD
+     * Implicit `PortNumber` instance that wraps `port`. The value returned from `portNumber.value`
+     * will be same as the value of `port`.
+     */
+    implicit lazy val portNumber: PortNumber = PortNumber(port)
+
+    /**
      * Override to run a `TestServer` using the passed in `port` before running the test, 
      * and close the `HtmlUnitDriver` automatically after test execution.
-=======
-     * Implicit <code>PortNumber</code> instance that wraps <code>port</code>. The value returned from <code>portNumber.value</code>
-     * will be same as the value of <code>port</code>.
-     */
-    implicit lazy val portNumber: PortNumber = PortNumber(port)
-
-    /**
-     * Override to run a <code>TestServer</code> using the passed in <code>port</code> before running the test, 
-     * and close the <code>HtmlUnitDriver</code> automatically after test execution.
->>>>>>> 3edb47c0
      */
     override def apply() {
       webDriver match {
@@ -142,19 +133,14 @@
     implicit def implicitApp: FakeApplication = app
 
     /**
-<<<<<<< HEAD
+     * Implicit `PortNumber` instance that wraps `port`. The value returned from `portNumber.value`
+     * will be same as the value of `port`.
+     */
+    implicit lazy val portNumber: PortNumber = PortNumber(port)
+
+    /**
      * Override to run a `TestServer` using the passed in `port` before running the test, 
      * and close the `FirefoxDriver` automatically after test execution.
-=======
-     * Implicit <code>PortNumber</code> instance that wraps <code>port</code>. The value returned from <code>portNumber.value</code>
-     * will be same as the value of <code>port</code>.
-     */
-    implicit lazy val portNumber: PortNumber = PortNumber(port)
-
-    /**
-     * Override to run a <code>TestServer</code> using the passed in <code>port</code> before running the test, 
-     * and close the <code>FirefoxDriver</code> automatically after test execution.
->>>>>>> 3edb47c0
      */
     override def apply() {
       webDriver match {
@@ -186,19 +172,14 @@
     implicit def implicitApp: FakeApplication = app
 
     /**
-<<<<<<< HEAD
+     * Implicit `PortNumber` instance that wraps `port`. The value returned from `portNumber.value`
+     * will be same as the value of `port`.
+     */
+    implicit lazy val portNumber: PortNumber = PortNumber(port)
+
+    /**
      * Override to run a `TestServer` using the passed in `port` before running the test, 
      * and close the `SafariDriver` automatically after test execution.
-=======
-     * Implicit <code>PortNumber</code> instance that wraps <code>port</code>. The value returned from <code>portNumber.value</code>
-     * will be same as the value of <code>port</code>.
-     */
-    implicit lazy val portNumber: PortNumber = PortNumber(port)
-
-    /**
-     * Override to run a <code>TestServer</code> using the passed in <code>port</code> before running the test, 
-     * and close the <code>SafariDriver</code> automatically after test execution.
->>>>>>> 3edb47c0
      */
     override def apply() {
       webDriver match {
@@ -230,19 +211,14 @@
     implicit def implicitApp: FakeApplication = app
 
     /**
-<<<<<<< HEAD
+     * Implicit `PortNumber` instance that wraps `port`. The value returned from `portNumber.value`
+     * will be same as the value of `port`.
+     */
+    implicit lazy val portNumber: PortNumber = PortNumber(port)
+
+    /**
      * Override to run a `TestServer` using the passed in `port` before running the test, 
      * and close the `ChromeDriver` automatically after test execution.
-=======
-     * Implicit <code>PortNumber</code> instance that wraps <code>port</code>. The value returned from <code>portNumber.value</code>
-     * will be same as the value of <code>port</code>.
-     */
-    implicit lazy val portNumber: PortNumber = PortNumber(port)
-
-    /**
-     * Override to run a <code>TestServer</code> using the passed in <code>port</code> before running the test, 
-     * and close the <code>ChromeDriver</code> automatically after test execution.
->>>>>>> 3edb47c0
      */
     override def apply() {
       webDriver match {
@@ -275,19 +251,14 @@
     implicit def implicitApp: FakeApplication = app
 
     /**
-<<<<<<< HEAD
+     * Implicit `PortNumber` instance that wraps `port`. The value returned from `portNumber.value`
+     * will be same as the value of `port`.
+     */
+    implicit lazy val portNumber: PortNumber = PortNumber(port)
+
+    /**
      * Override to run a `TestServer` using the passed in `port` before running the test, 
      * and close the `InternetExplorerDriver` automatically after test execution.
-=======
-     * Implicit <code>PortNumber</code> instance that wraps <code>port</code>. The value returned from <code>portNumber.value</code>
-     * will be same as the value of <code>port</code>.
-     */
-    implicit lazy val portNumber: PortNumber = PortNumber(port)
-
-    /**
-     * Override to run a <code>TestServer</code> using the passed in <code>port</code> before running the test, 
-     * and close the <code>InternetExplorerDriver</code> automatically after test execution.
->>>>>>> 3edb47c0
      */
     override def apply() {
       webDriver match {
